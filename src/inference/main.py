"""Driver Script for the ASPLOS OPTNKI Contest"""
import argparse
import ast
import base64
import copy
import json
import os
import time
import torch
import re

from torch_neuronx.pyhlo.hlo_pb2 import HloModuleProto
from torch_neuronx.testing.validation import logit_validation
from transformers import AutoTokenizer, GenerationConfig

from neuronx_distributed_inference.models.config import OnDeviceSamplingConfig, to_torch_dtype
from neuronx_distributed_inference.modules.generation.sampling import prepare_sampling_params
from neuronx_distributed_inference.utils.accuracy import get_generate_outputs
from neuronx_distributed_inference.utils.hf_adapter import load_pretrained_config, HuggingFaceGenerationAdapter
from neuronx_distributed_inference.utils.random import set_random_seed

from neuronx_distributed_inference.utils.benchmark import create_submodule_latency_collectors, register_latency_collectors, generate_report, Benchmark

# Load the baseline model 
from neuronx_distributed_inference.models.llama import modeling_llama as baseline_llama

# Load the model for ASPLOS contest
from llama import NeuronLlamaForCausalLM
from test import *

BENCHMARK_REPORT_FILENAME = "benchmark_report.json"
set_random_seed(0)


def parse_args():
    parser = argparse.ArgumentParser()

    # ASPLOS contest specific
    parser.add_argument("--mode", choices=["evaluate_single", "evaluate_all", "validate", "generate"])
    parser.add_argument("--enable-nki", action="store_true")
    parser.add_argument("--base-latency", type=float, default=526.15)
    parser.add_argument("--base-throughput", type=float, default=134.61)

    # Model path
    parser.add_argument("--model-path", type=str, default="~/models/llama-3.2-3b-instruct/")
    parser.add_argument("--compiled-model-path", type=str,
                        default="~/traced_model/llama-3.2-3b-instruct/")

    # Evaluation
    parser.add_argument("--benchmark", action="store_true")
    parser.add_argument("--divergence-difference-tol", type=float, default=0.15)
    parser.add_argument("--tol-map", type=str)
    parser.add_argument("--num-tokens-to-check", type=int)

    # Generation
    parser.add_argument("--prompt", dest="prompts", action="append")
    parser.add_argument("--top-k", type=int, default=1)
    parser.add_argument("--top-p", type=float, default=1.0)
    parser.add_argument("--temperature", type=float, default=1.0)
    parser.add_argument("--global-topk", type=int)
    parser.add_argument("--do-sample", type=bool, default=True)
    parser.add_argument("--dynamic", action="store_true")
    parser.add_argument("--pad-token-id", type=int, default=2)

    # Basic config
    parser.add_argument("--torch-dtype", type=to_torch_dtype, default="bfloat16")
    parser.add_argument("--batch-size", type=int, default=1)
    parser.add_argument("--padding-side", type=str)
    parser.add_argument("--seq-len", type=int, default=64)
    parser.add_argument("--n-active-tokens", type=int)
    parser.add_argument("--n-positions", type=int)
    parser.add_argument("--max-context-length", type=int)
    parser.add_argument("--max-new-tokens", type=int)
    parser.add_argument("--max-length", type=int)
    parser.add_argument("--rpl-reduce-dtype", type=to_torch_dtype)
    parser.add_argument("--output-logits", action="store_true")
    parser.add_argument("--vocab-parallel", action="store_true")

    # Attention
    parser.add_argument("--fused-qkv", action="store_true")
    parser.add_argument("--sequence-parallel-enabled", action="store_true")
    parser.add_argument("--flash-decoding-enabled", action="store_true")

    # On device sampling
    parser.add_argument("--on-device-sampling", action="store_true")

    # Bucketing
    parser.add_argument("--enable-bucketing", type=bool, default=True)
    parser.add_argument("--bucket-n-active-tokens", action="store_true")
    parser.add_argument("--context-encoding-buckets", nargs="+", type=int)
    parser.add_argument("--token-generation-buckets", nargs="+", type=int)

    # Parallelism
    parser.add_argument("--tp-degree", type=int, default=2)

    # Kernels
    parser.add_argument("--qkv-kernel-enabled", action="store_true")
    parser.add_argument("--attn-kernel-enabled", action="store_true")
    parser.add_argument("--mlp-kernel-enabled", action="store_true")
    parser.add_argument("--quantized-mlp-kernel-enabled", action="store_true")
    parser.add_argument("--rmsnorm-quantize-kernel-enabled", action="store_true")
    parser.add_argument("--quantized-kernel-lower-bound", type=float, default=1200.0)
    parser.add_argument("--mlp-kernel-fuse-residual-add", action="store_true")

    return parser.parse_args()

def parse_prompts(filepath):
    with open(filepath, 'r') as file:
        arr = file.read().split('\n\n')
    arr = [prompt.strip() for prompt in arr if prompt.strip()]
    return arr


def parse_prompt_data(filepath):
    with open(filepath, 'r') as file:
        content = file.read()

    blocks = content.split('\n')
    if blocks[-1] == '':
        blocks = blocks[0:-1]
    return [block.split(',') for block in blocks]

def validate_file_exists(path):
    if not os.path.exists(path) or not os.path.isfile(path):
        raise argparse.ArgumentError("Path must exist and be a file")
    return path


def load_tokenizer(model_path, compiled_model_path, neuron_config):
    tokenizer = AutoTokenizer.from_pretrained(model_path, padding_side=neuron_config.padding_side)
    tokenizer.pad_token = tokenizer.eos_token
    tokenizer.save_pretrained(compiled_model_path)
    return tokenizer


def prepare_inference(model_cls, args):
    # Initialize configs.
    print("Loading configs...")

    # Skip values not specified in the args to avoid setting values to None in the config.
    config_kwargs = copy.deepcopy(vars(args))
    config_kwargs = {k: v for k, v in config_kwargs.items() if v is not None}
    
    args.model_path = os.path.expanduser(args.model_path)
    args.compiled_model_path = os.path.expanduser(args.compiled_model_path)

    if args.on_device_sampling:
        config_kwargs["on_device_sampling_config"] = OnDeviceSamplingConfig(**config_kwargs)

    neuron_config = model_cls.get_neuron_config_cls()(**config_kwargs)

    config = model_cls.get_config_cls()(
        neuron_config, load_config=load_pretrained_config(args.model_path)
    )

    model = model_cls(args.model_path, config)

    # Compile and save model.
    compiling_start_time = time.monotonic()
    print("\nCompiling and saving model...")
    model.compile(args.compiled_model_path, debug=False)

    compiling_end_time = time.monotonic()
    total_compiling_time = compiling_end_time - compiling_start_time
    print(f"Compiling and tracing time: {total_compiling_time} seconds")

    # Load compiled model to Neuron.
    print("\nLoading model to Neuron...")
    model.load(args.compiled_model_path)
    loading_end_time = time.monotonic()
    model_loading_time = loading_end_time - compiling_end_time
    print(f"Total model loading time: {model_loading_time} seconds")

    # Load tokenizer.
    tokenizer = load_tokenizer(args.model_path, args.compiled_model_path, neuron_config)
    neuron_config.pad_token_id = tokenizer.pad_token_id

    # Configure generation config.
    generation_config = GenerationConfig.from_pretrained(args.model_path)
    generation_config_args = [
        "do_sample",
        "top_k",
        "pad_token_id",
        "dynamic",
        "top_p",
        "temperature",
    ]
    generation_config_kwargs = {
        k: getattr(args, k) for k in generation_config_args if getattr(args, k) is not None
    }
    generation_config.update(**generation_config_kwargs)

    return model, tokenizer, generation_config


def generate_submodule_reports(latency_collectors, neuron_config, num_runs):
    reports = {}
    for key, collector in latency_collectors.items():
        tokens_len = neuron_config.max_length
        if key == "context_encoding_model":
            tokens_len = neuron_config.seq_len - neuron_config.max_new_tokens
        elif key == "token_generation_model":
            tokens_len = neuron_config.max_new_tokens
        reports[key] = generate_report(
            collector.latency_list, tokens_len, neuron_config.max_batch_size, num_runs
        )
    return reports


def benchmark_sampling(model, tokenizer, generation_config, prompts):
    neuron_config = model.neuron_config

    sampling_params = prepare_sampling_params(
        batch_size=neuron_config.batch_size,
        top_k=generation_config.top_k
        if isinstance(generation_config.top_k, list)
        else [generation_config.top_k],
        top_p=generation_config.top_p
        if isinstance(generation_config.top_p, list)
        else [generation_config.top_p],
        temperature=generation_config.temperature
        if isinstance(generation_config.temperature, list)
        else [generation_config.temperature],
    )

    report = {}

    # on_device_sampling flow does not support min_new_tokens
    # to override eos_tokens so we remove EOS tokens to ensure
    # token generation happens.
    modified_generation_config = copy.deepcopy(generation_config)
    if model.on_device_sampling:
        modified_generation_config.eos_token_id = []
    
    inputs = tokenizer(prompts, padding=True, return_tensors="pt")
    input_ids = inputs.input_ids
    attention_mask = inputs.attention_mask
    neuron_config.max_new_tokens = neuron_config.seq_len - input_ids.shape[1]

    input_param = {
        "input_ids": input_ids,
        "generation_config": modified_generation_config,
        "attention_mask": attention_mask,
        "min_new_tokens": neuron_config.max_new_tokens,
        "max_new_tokens": neuron_config.max_new_tokens,
        "top_k": 1,
        "do_sample": not neuron_config.enable_fused_speculation,
        "sampling_params": sampling_params,
        "max_length": neuron_config.max_length
        if neuron_config.max_new_tokens is None
        else None,
    }

    latency_collectors = create_submodule_latency_collectors(model)

    def post_warmup_func():
        register_latency_collectors(latency_collectors, model)

    # Register latency collectors after warm-up to avoid recording warm-up metrics.
    generation_model = HuggingFaceGenerationAdapter(model)
    e2e_benchmark = Benchmark(
        generation_model.generate,
        input_param,
        preprocess_func=model.reset,
        post_warmup_func=post_warmup_func,
    )
    e2e_benchmark.run()
    report["e2e_model"] = generate_report(
        e2e_benchmark.latency_list,
        neuron_config.max_length,
        neuron_config.max_batch_size,
        n_runs=e2e_benchmark.num_runs,
    )
        
    report.update(
        generate_submodule_reports(
            latency_collectors, neuron_config, e2e_benchmark.num_runs
        )
    )
    
    model.reset()

    print("Benchmark completed and its result is as following")
    print(json.dumps(report, indent=4))
    with open(BENCHMARK_REPORT_FILENAME, "w") as f:
        json.dump(report, f)
    print("Completed saving result to " + BENCHMARK_REPORT_FILENAME)

    return report


def check_accuracy_logits(base_model, base_generation_config, neuron_model, tokenizer, generation_config, prompts, divergence_difference_tol, tol_map, num_tokens_to_check):
    assert (prompts is not None)

    inputs = tokenizer(prompts, padding=True, return_tensors="pt")
    initial_input_ids = inputs.input_ids
    initial_attention_mask = inputs.attention_mask
    seq_len = neuron_model.config.neuron_config.seq_len

    neuron_model.config.neuron_config.max_new_tokens = seq_len - initial_input_ids.shape[1]

    # model = neuron_model.load_hf_model(neuron_model.model_path)
    model = HuggingFaceGenerationAdapter(base_model)
    new_tokens = neuron_model.config.neuron_config.max_new_tokens
    with torch.inference_mode():
        outputs = model.generate(
            input_ids=initial_input_ids,
            attention_mask=initial_attention_mask,
            max_new_tokens=new_tokens,
            min_new_tokens=new_tokens,
            do_sample=False,
            return_dict_in_generate=True,
            output_scores=True,
            generation_config=base_generation_config,
        )
    expected_logits = torch.stack(outputs.scores)

    if num_tokens_to_check is not None:
        print(f"Validating logits for first {num_tokens_to_check} tokens")
        expected_logits = expected_logits[:num_tokens_to_check, :, :]

    expected_token_ids = expected_logits.argmax(dim=2).T
    expected_tokens = tokenizer.batch_decode(
        expected_token_ids, skip_special_tokens=True, clean_up_tokenization_spaces=False
    )
    print("Expected Output: ", expected_tokens, expected_token_ids)
    print("Expected Logits Shape: ", expected_logits.shape)

    model = HuggingFaceGenerationAdapter(neuron_model)
    expected_attention_mask = torch.ones(
        (
            initial_attention_mask.shape[0],
            expected_token_ids.shape[1],
        ),
        dtype=torch.int32,
    )
    extrapolated_attention_mask = torch.cat(
        (initial_attention_mask, expected_attention_mask), dim=1
    )

    def generate_fn(input_ids):
        input_length = input_ids.shape[1]
        attention_mask = extrapolated_attention_mask[:, :input_length]
        with torch.inference_mode():
            model_outputs = model.generate(
                input_ids=input_ids,
                attention_mask=attention_mask,
                max_new_tokens=seq_len - input_length,
                min_new_tokens=seq_len - input_length,
                do_sample=False,
                return_dict_in_generate=True,
                output_scores=True,
                generation_config=generation_config,
            )

        actual_logits = torch.stack(model_outputs.scores)
        actual_token_ids = actual_logits.argmax(dim=2).T
        actual_tokens = tokenizer.batch_decode(
            actual_token_ids, skip_special_tokens=True, clean_up_tokenization_spaces=False
        )
        print("Actual Output: ", actual_tokens, actual_token_ids)
        print("Actual Logits Shape: ", actual_logits.shape)
        return torch.stack(model_outputs.scores)

    passed, _, status_msg = logit_validation(
        input_ids=initial_input_ids,
        generate_fn=generate_fn,
        expected_logits=expected_logits,
        tol_map=tol_map,
        divergence_difference_tol=divergence_difference_tol,
    )
    print("STATUS MSG", status_msg)
    assert passed, status_msg

    print("Passed logits validation")


def run_generation(model, tokenizer, prompts, generation_config):
    print("\nGenerating outputs...")
    print(f"Prompts: {prompts}")

    _, output_tokens = get_generate_outputs(
        model,
        prompts,
        tokenizer,
        is_hf=False,
        generation_config=generation_config,
        max_length=model.neuron_config.max_length,
    )

    print("Generated outputs:")
    for i, output_token in enumerate(output_tokens):
        print(f"Output {i}: {output_token}")


def run_accuracy_check(
    base_model,
    base_generation_config,
    model,
    tokenizer,
    generation_config,
    prompt,
    divergence_difference_tol,
    tol_map,
    num_tokens_to_check=None,
):
    if tol_map:
        tol_map = ast.literal_eval(tol_map)

    try:
        check_accuracy_logits(
            base_model=base_model,
            base_generation_config=base_generation_config,
            neuron_model=model,
            tokenizer=tokenizer,
            generation_config=generation_config,
            prompts=prompt,
            divergence_difference_tol=divergence_difference_tol,
            tol_map=tol_map,
            num_tokens_to_check=num_tokens_to_check,
        )
    except AssertionError:
        return False

    return True


def count_nki_flop_ratio(hlo_path_context_enc, hlo_path_token_gen):
    hlo_macs = 0
    nki_macs = 0

    def parse_hlo_file(hlo_file_path):
        with open(hlo_file_path, 'rb') as f:
            hlo_data = f.read()

        hlo_proto = HloModuleProto()
        hlo_proto.ParseFromString(hlo_data)
        return hlo_proto

    def count_mac(hlo_proto):
        nki_mac = 0
        hlo_mac = 0

        for computation in hlo_proto.computations:
            instruction_map = {instr.id: instr for instr in computation.instructions}

            for instruction in computation.instructions:
                # Finding NKI ops
                if instruction.opcode == "custom-call":
                    if instruction.custom_call_target == 'AwsNeuronCustomNativeKernel':
                        try:
                            backend_config = instruction.backend_config
                            config = json.loads(base64.b64decode(backend_config))
                            mac_count = int(config['mac_count'])
                        except Exception:
                            mac_count = 0

                        nki_mac += mac_count
                        hlo_mac += mac_count
                elif instruction.opcode == "dot":
                    # Get dot dimension numbers
                    dnums = instruction.dot_dimension_numbers

                    # Get shapes of operands using operand_ids
                    lhs_shape = instruction_map[instruction.operand_ids[0]].shape
                    rhs_shape = instruction_map[instruction.operand_ids[1]].shape

                    # Initialize counters
                    lhs_batch = 1
                    lhs_contracting_size = 1
                    lhs_non_contracting_size = 1
                    rhs_non_contracting_size = 1

                    # Process LHS shape
                    for i in range(len(lhs_shape.dimensions)):
                        if i in dnums.lhs_contracting_dimensions:
                            lhs_contracting_size *= lhs_shape.dimensions[i]
                        elif i in dnums.lhs_batch_dimensions:
                            lhs_batch *= lhs_shape.dimensions[i]
                        else:
                            lhs_non_contracting_size *= lhs_shape.dimensions[i]

                    # Process RHS shape
                    for i in range(len(rhs_shape.dimensions)):
                        if i not in dnums.rhs_contracting_dimensions and \
                           i not in dnums.rhs_batch_dimensions:
                            rhs_non_contracting_size *= rhs_shape.dimensions[i]

                    mac_count = (lhs_batch * lhs_non_contracting_size *
                                 lhs_contracting_size * rhs_non_contracting_size)
                    hlo_mac += mac_count

        return hlo_mac, nki_mac

    hlo_proto_context_enc = parse_hlo_file(hlo_path_context_enc)
    hlo_proto_token_gen = parse_hlo_file(hlo_path_token_gen)
    hlo_mac_context_enc, nki_mac_context_enc = count_mac(hlo_proto_context_enc)
    hlo_mac_token_gen, nki_mac_token_gen = count_mac(hlo_proto_token_gen)

    # FIXME: Need to consider token gen get executed more
    hlo_macs = hlo_mac_context_enc + hlo_mac_token_gen
    nki_macs = nki_mac_context_enc + nki_mac_token_gen

    if hlo_macs == 0:
        assert nki_macs == 0
        nki_flop_ratio = 0
    else:
        nki_flop_ratio = nki_macs / hlo_macs

    return nki_flop_ratio


def calculate_score(base_latency, base_throughput, accuracy, latency, throughput, nki_flop_ratio):

    increased_throughput = throughput / base_throughput
    reduced_latency = base_latency / latency

    final_score = accuracy * reduced_latency * increased_throughput * (1 + nki_flop_ratio)

    return final_score

def get_hlo(file_dir):
    rt = '0'        
    
    for filename in os.listdir(file_dir):
        
        name_split = filename.split('.')
    
        if len(name_split) > 3:

            # based on Neuron SDK 2.23 NxDI naming structure for HLO graph
            assert name_split[0] == 'model' and name_split[2] == 'hlo_module'

            rt = os.path.join(file_dir, filename)

    # try again with different naming structure
    if len(rt) <= 1: 
        rt = os.path.join(file_dir, 'model/graph.hlo')
            
    return rt
        
def main():
    args = parse_args()
    if not args.prompts:
        args.prompts = ["I believe the meaning of life is"]
    args.batch_size = len(args.prompts)
    args.max_length = args.seq_len
    args.tol_map = "{None: (1e-5, 0.05), 1000: (1e-5, 0.03), 50: (1e-5, 0.03), 5: (1e-5, 0.03)}"
    
    base_model, _, base_generation_config = prepare_inference(baseline_llama.NeuronLlamaForCausalLM, args)
    model, tokenizer, generation_config = prepare_inference(NeuronLlamaForCausalLM, args)

    if args.mode == "generate":
        run_generation(
            model,
            tokenizer,
            args.prompts,
            generation_config
        )

    elif args.mode == "validate":

        passed = run_accuracy_check(
            base_model,
            base_generation_config,
            model,
            tokenizer,
            generation_config,
            args.prompts,
            args.divergence_difference_tol,
            args.tol_map,
            num_tokens_to_check=args.num_tokens_to_check,
        )

        status = "passed" if passed else "failed"
        print(f"Validation {status}.")

    elif args.mode == "evaluate_single":

        accuracy = run_accuracy_check(
            base_model,
            base_generation_config,
            model,
            tokenizer,
            generation_config,
            args.prompts,
            args.divergence_difference_tol,
            args.tol_map,
            num_tokens_to_check=args.num_tokens_to_check,
        )

        report = benchmark_sampling(model, tokenizer, generation_config, args.prompts)

        latency = report["e2e_model"]["latency_ms_p99"]
        throughput = report["e2e_model"]["throughput"]

<<<<<<< HEAD
        nki_flop_ratio = count_nki_flop_ratio()
=======
        hlo_context_enc = get_hlo("/tmp/nxd_model/context_encoding_model/_tp0_bk0/")
        hlo_token_gen = get_hlo("/tmp/nxd_model/token_generation_model/_tp0_bk0/")

        nki_flop_ratio = count_nki_flop_ratio(
            hlo_path_context_enc=hlo_context_enc,
            hlo_path_token_gen=hlo_token_gen
        )
>>>>>>> 0356fda0

        score = calculate_score(args.base_latency, args.base_throughput, accuracy, latency, throughput, nki_flop_ratio)
        print(
            f"Prompt: {args.prompts[0]}\n"
            f"Final Score: {score}\n"
            f"\tAccuracy: {accuracy}\n"
            f"\tLatency: {latency}\n"
            f"\tThroughput: {throughput}\n"
            f"\tNKI FLOPs Ratio: {nki_flop_ratio}"
        )
        
    elif args.mode == "evaluate_all":

        prompts = parse_prompts("../../data/prompts.txt")
        prompt_data = parse_prompt_data("../../data/prompt_data.txt")
        assert len(prompts) == len(prompt_data)

        total_score = 0

        # Iterate through the prompts
        for i, prompt in enumerate(prompts):
            data = prompt_data[i]
            base_latency = float(data[3])
            base_throughput = float(data[4])

            accuracy = run_accuracy_check(
                base_model,
                base_generation_config,
                model,
                tokenizer,
                generation_config,
                [prompt],
                args.divergence_difference_tol,
                args.tol_map,
                num_tokens_to_check=args.num_tokens_to_check,
            )

            report = benchmark_sampling(model, tokenizer, generation_config, [prompt])

            latency = report["e2e_model"]["latency_ms_p99"]
            throughput = report["e2e_model"]["throughput"]
            
            hlo_context_enc = get_hlo("/tmp/nxd_model/context_encoding_model/_tp0_bk0/")
            hlo_token_gen = get_hlo("/tmp/nxd_model/token_generation_model/_tp0_bk0/")
            
            nki_flop_ratio = count_nki_flop_ratio(
                hlo_path_context_enc=hlo_context_enc,
                hlo_path_token_gen=hlo_token_gen
            )

            score = calculate_score(base_latency, base_throughput, accuracy, latency, throughput, nki_flop_ratio)
            print(
                f"Prompt: {prompt}\n"
                f"Final Score: {score}\n"
                f"\tAccuracy: {accuracy}\n"
                f"\tLatency: {latency}\n"
                f"\tThroughput: {throughput}\n"
                f"\tNKI FLOPs Ratio: {nki_flop_ratio}"
            )
            total_score += score

        print(f"Total Score: {total_score}\n")

    else:
        assert False, "Undefined mode"


if __name__ == "__main__":
    main()<|MERGE_RESOLUTION|>--- conflicted
+++ resolved
@@ -594,9 +594,6 @@
         latency = report["e2e_model"]["latency_ms_p99"]
         throughput = report["e2e_model"]["throughput"]
 
-<<<<<<< HEAD
-        nki_flop_ratio = count_nki_flop_ratio()
-=======
         hlo_context_enc = get_hlo("/tmp/nxd_model/context_encoding_model/_tp0_bk0/")
         hlo_token_gen = get_hlo("/tmp/nxd_model/token_generation_model/_tp0_bk0/")
 
@@ -604,7 +601,6 @@
             hlo_path_context_enc=hlo_context_enc,
             hlo_path_token_gen=hlo_token_gen
         )
->>>>>>> 0356fda0
 
         score = calculate_score(args.base_latency, args.base_throughput, accuracy, latency, throughput, nki_flop_ratio)
         print(
